import argparse, json, logging, os, re, subprocess, sys, tempfile
import vcf
import pysam
import pysam.bcftools as bcftools
import pybedtools.bedtool as bed
import numpy as np
from pathlib import Path
from shlex import quote
from .sample import Sample
from .fragment import SpanningFragments, gather_reads
from .variant import get_ci, variant_descriptor
from npsv import npsva

ZSCORE_THRESHOLD = 1.5


class Variant(object):
    def __init__(self, record):
        self.record = record
        self.ID = (
            self.record.ID if self.record.ID is not None else variant_descriptor(record)
        )

    @property
    def is_precise(self):
        """Return true if SV has precise breakpoints"""
        # PyVCF approach for is_sv_precise is not flexible enough
        assert self.record.is_sv
        return not (
            self.record.INFO.get("IMPRECISE") is not None
            or self.record.INFO.get("CIPOS") is not None
            or self.record.INFO.get("CIEND") is not None
        )

    def get_ci(self, key: str, default_ci: int):
        """Get SV confidence interval or default for VCF record
        
        Arguments:
            key {str} -- CI INFO key
            default_ci {int} -- Default value for CI if missing
        
        Returns:
            list -- Confidence interval
        """
        try:
            return [int(val) for val in self.record.INFO[key]]
        except KeyError:
            if self.is_precise:
                return [0, 0]
            else:
                return [-default_ci, default_ci]

    def to_minimal_vcf(self, args):
        raise NotImplementedError()

    def synth_fasta(self, args):
        # TODO: Normalize ref and alt contig lengths
        region = "{}:{}-{}".format(
            self.record.CHROM,
            self.record.POS - args.flank + 1,
            int(self.record.sv_end) + args.flank,
        )

        # pylint: disable=no-member
        with pysam.FastaFile(args.reference) as ref_fasta:
            ref_seq = ref_fasta.fetch(region=region)

        # Construct alternate alleles with bcftools consensus
        try:
            with tempfile.NamedTemporaryFile(
                mode="w", suffix=".fasta", dir=args.tempdir
            ) as ref_allele_fasta:
                vcf_path = self.to_minimal_vcf(args)
                print(
                    f">{region}", ref_seq, sep="\n", file=ref_allele_fasta, flush=True
                )
                # pylint: disable=no-member
                alt_seq = bcftools.consensus("-f", ref_allele_fasta.name, vcf_path)
        finally:
            os.remove(vcf_path)
            os.remove(vcf_path + ".tbi")

        ref_contig = region.replace(":", "_").replace("-", "_")
        alt_contig = ref_contig + "_alt"
        with tempfile.NamedTemporaryFile(
            mode="w", delete=False, suffix=".fasta", dir=args.tempdir
        ) as allele_fasta:
            print(">", ref_contig, sep="", file=allele_fasta)
            print(ref_seq, file=allele_fasta)
            print(">", alt_contig, sep="", file=allele_fasta)
            allele_fasta.write(alt_seq[alt_seq.find("\n") + 1 :])

        return allele_fasta.name, ref_contig, alt_contig

    def count_alleles_with_svviz2(self, args, input_bam):
        with tempfile.TemporaryDirectory(dir=args.tempdir) as tempdir:
            vcf_path = self.to_minimal_vcf(args, tempdir=tempdir)
            command = "{exec} --ref {ref} --outdir {outdir} --no-render --variants {vcf} {bam}".format(
                exec=quote("svviz2"),
                ref=quote(args.reference),
                outdir=tempdir,
                vcf=quote(vcf_path),
                bam=quote(input_bam),
            )
            subprocess.check_call(command, shell=True)

            id = (
                self.record.ID
                or f"{self.record.CHROM}_{self.record.POS}_{self.record.sv_end}"
            )
            svviz2_file_names = [
                f"{id}.{self.record.var_subtype[:3].lower()}_{self.record.CHROM}_{self.record.POS-1}",
                f"{id}.{self.record.var_subtype[:3].lower()}_{self.record.CHROM}_{self.record.POS}",
                f"{id}.SequenceDefinedVariant.{self.record.CHROM}_{self.record.POS-1}-{self.record.sv_end-1}",
            ]
            for report_prefix in svviz2_file_names:
                report_path = os.path.join(tempdir, report_prefix + ".report.tsv")
                if os.path.exists(report_path):
                    break
            else:
                assert False, f"Couldn't find report file for {id}"

            report = pd.read_csv(report_path, sep="\t")
            report.fillna({"allele": "all"}, inplace=True)

            alleles = report.groupby(["allele", "key"])
            ref = alleles.get_group(("ref", "count")).iat[0, 3]
            alt = alleles.get_group(("alt", "count")).iat[0, 3]

            return ref, alt

    @classmethod
    def from_pyvcf(cls, record):
        if not record.is_sv:
            return None

        kind = record.var_subtype
        if kind.startswith("DEL"):
            return DeletionVariant(record)


class DeletionVariant(Variant):
    def __init__(self, record):
        Variant.__init__(self, record)

    @property
    def event_length(self):
        # In correctly formatted VCF, POS is first base of event when zero-indexed, while
        # END is 1-indexed closed end or 0-indexed half-open end
        return int(self.record.sv_end) - self.record.POS

    @property
    def alt_length(self):
        assert len(self.record.ALT) == 1, "Multiple alternates are not supported"
        allele = self.record.ALT[0]
        if isinstance(allele, vcf.model._SV):
            # Symbolic allele
            return 1
        else:
            return len(allele)

    def to_minimal_vcf(self, args, tempdir=None):
        # Create minimal VCF if needed for use with bcftools
        with tempfile.NamedTemporaryFile(
            mode="w", suffix=".vcf", delete=False, dir=(tempdir or args.tempdir)
        ) as vcf_file:
            print(
                """\
##fileformat=VCFv4.2
##INFO=<ID=SVTYPE,Number=1,Type=String,Description="Type of structural variant">
##INFO=<ID=SVLEN,Number=.,Type=Integer,Description="Difference in length between REF and ALT alleles">
##INFO=<ID=IMPRECISE,Number=0,Type=Flag,Description="Imprecise structural variation">
##INFO=<ID=CIEND,Number=2,Type=Integer,Description="Confidence interval around END for imprecise variants">
##INFO=<ID=CIPOS,Number=2,Type=Integer,Description="Confidence interval around POS for imprecise variants">
##INFO=<ID=END,Number=1,Type=Integer,Description="End coordinate of this variant">    
##ALT=<ID=DEL,Description="Deletion">
#CHROM\tPOS\tID\tREF\tALT\tQUAL\tFILTER\tINFO""",
                file=vcf_file,
            )
            record = "{chrom}\t{pos}\t{id}\t{ref}\t{alt}\t.\t.\tSVTYPE=DEL;END={end};SVLEN={len}".format(
                chrom=self.record.CHROM,
                pos=self.record.POS,
                id=self.record.ID or ".",
                ref=self.record.REF,
                alt=self.record.ALT[0],
                end=self.record.sv_end,
                len=-self.event_length,
            )
            print(record, file=vcf_file)

        # Unfortunately tabix_index leaks file handles (in is_gzip_file function it appears)
        subprocess.check_call(
            "bgzip {0} && tabix {0}.gz".format(vcf_file.name), shell=True
        )
        return vcf_file.name + ".gz"

    def count_alleles_with_npsva(
        self,
        args,
        input_bam,
        sample: Sample,
        input_fasta=None,
        ref_contig="ref",
        alt_contig="alt",
        **kwargs,
    ):
        try:
            if input_fasta is None:
                # Generate FASTA with ref and alt alleles formatted for use with bwa (via npsva)
                fasta_path, ref_contig, alt_contig = self.synth_fasta(args)
            else:
                fasta_path = input_fasta

            # Reference and alternate breakpoint spans in synthetic fasta (1-indexed)
            length = self.event_length
            alt_length = self.alt_length

            rl_breakpoint = f"{ref_contig}:{args.flank}-{args.flank+1}"
            al_breakpoint = f"{alt_contig}:{args.flank}-{args.flank+1}"

            region = "{}:{}-{}".format(
                self.record.CHROM,
                self.record.POS - args.flank + 1,
                int(self.record.sv_end) + args.flank,
            )

            count_alignment_args = {
                "rr_region": f"{ref_contig}:{args.flank + length}-{args.flank + length + 1}",
                "region": [region],
            }

            if alt_length > 1:
                count_alignment_args[
                    "ar_region"
                ] = f"{alt_contig}:{args.flank+alt_length}-{args.flank+alt_length+1}"

            logging.debug(
                "Counting reads for %s and %s alleles in %s",
                ref_contig,
                alt_contig,
                fasta_path,
            )
            insert_size_density_dict = sample.insert_size_density().as_dict()
            realigner = npsva.Realigner(
                fasta_path,
                sample.mean_insert_size,
                sample.std_insert_size,
                insert_size_density_dict,
            )

            logging.debug(
                "Counting reads at ref. breakpoints (%s, %s) and alt. breakpoints (%s, %s)",
                rl_breakpoint,
                count_alignment_args["rr_region"],
                al_breakpoint,
                count_alignment_args.get("ar_region", None),
            )
            counts = realigner.count_alignments(
                input_bam,
                rl_breakpoint,
                al_breakpoint,
                **count_alignment_args,
                **kwargs,
            )

            # If multiple alt breakpoints, average counts
            r_reads = (counts["rl_reads"] + counts["rr_reads"]) / 2
            a_reads = (counts["al_reads"] + counts["ar_reads"]) / (
                1 if alt_length == 1 else 2
            )

            return r_reads, a_reads
        finally:
            # Clean up the file we created
            if fasta_path != input_fasta:
                os.remove(fasta_path)


class Features(object):
    FEATURES = [
        "REF_SPAN",
        "ALT_SPAN",
        "REF_SPLIT",
        "ALT_SPLIT",
        "COVG",
        "INSERT_LOWER",
        "INSERT_UPPER",
        "DHFC",
        "DHBFC",
        "DHFFC",
    ]
    FEATURE_COLS = ["#CHROM", "START", "END", "TYPE", "SAMPLE", "SVLEN", *FEATURES]

    MISSING_DATA = "."

    def __init__(self, record: vcf.model._Record, sample: Sample):
        self.record = record
        self.sample = sample

    @property
    def read_counts(self):
        return (self.ref_reads, self.alt_reads)

    @read_counts.setter
    def read_counts(self, value):
        (self.ref_reads, self.alt_reads) = value

    def print_features(
        self, file, force_chrom=None, force_pos=None, force_end=None, ac=None
    ):
        # TODO: Rationalize the column and attribute names
        print(
            self.record.CHROM if force_chrom is None else force_chrom,
            self.record.POS if force_pos is None else force_pos,
            self.record.sv_end if force_end is None else force_end,
            self.record.var_subtype,
            self.sample.name,
            int(self.record.sv_end) - self.record.POS,
            getattr(self, "ref_span", Features.MISSING_DATA),
            getattr(self, "alt_span", Features.MISSING_DATA),
            getattr(self, "ref_reads", Features.MISSING_DATA),
            getattr(self, "alt_reads", Features.MISSING_DATA),
            getattr(self, "coverage", Features.MISSING_DATA),
            getattr(self, "insert_lower", Features.MISSING_DATA),
            getattr(self, "insert_upper", Features.MISSING_DATA),
            getattr(self, "dhfc", Features.MISSING_DATA),
            getattr(self, "dhbfc", Features.MISSING_DATA),
            getattr(self, "dhffc", Features.MISSING_DATA),
            sep="\t",
            end="",
            file=file,
        )
        if ac is not None:
            file.write(f"\t{ac}")
        file.write("\n")


def header(out_file=sys.stdout, ac=None):
    """Generate header for SV features file

    Args:
        out_file (file object, optional): Output file object. Defaults to sys.stdout.
        ac (int, optional): Not None to include AC in header. Defaults to None.
    """
    actual_features = Features.FEATURE_COLS[:]
    if ac is not None:
        actual_features.append("AC")
    print(*actual_features, sep="\t", file=out_file)


def prob_mapq(read):
    """Obtain mapping probability of read from MAPQ"""
    return 1 - 10 ** (-read.mapping_quality / 10.0)


def extract_id_from_paragraph(paragraph_result: dict) -> str:
    """Extract variant ID from sequence names in paragraph results

    Args:
        paragraph_result (dict): Paragraph output

    Returns:
        str: Variant ID
    """
    sequence_names = paragraph_result["sequencenames"][:]
    sequence_names.remove("REF")
    return os.path.commonprefix(sequence_names).rstrip(":")


def pad_vcf_alleles(args, input_vcf, output_vcf_file):
    vcf_reader = vcf.Reader(filename=input_vcf)
    records = [record for record in vcf_reader]
    assert len(records) == 1, "Can't pad more that one record"
    record = records[0]

    # Get the padding base from the reference
    fasta = pysam.FastaFile(args.reference)
    padding_base = fasta.fetch(record.CHROM, record.POS - 2, record.POS - 1)
    fasta.close()

    # Update the variant with a padding base
    record = vcf.model._Record(
        record.CHROM,
        record.POS - 1,
        record.ID,
        padding_base + record.REF,
        [vcf.model._Substitution(padding_base + str(alt)) for alt in record.ALT],
        record.QUAL,
        record.FILTER,
        record.INFO,
        record.FORMAT,
        record._sample_indexes,
        record.samples,
    )
    record_vcf_writer = vcf.Writer(output_vcf_file, vcf_reader)
    record_vcf_writer.write_record(record)


def convert_vcf_to_graph(args, input_vcf, output_graph):
    try:
        commandline = "{0} {1} -r {2} --graph-type alleles {3} {4}".format(
            quote(sys.executable),
            quote(args.vcf2paragraph),
            quote(args.reference),
            quote(input_vcf),
            quote(output_graph),
        )
        subprocess.check_call(commandline, shell=True, stderr=subprocess.DEVNULL)
    except subprocess.CalledProcessError:
        # The likely cause is overly strict parsing by Paragraph for non-simple insertions/deletions, add
        # in the desired padding base
        with tempfile.NamedTemporaryFile(
            mode="w", delete=False, suffix=".vcf", dir=args.tempdir
        ) as padded_vcf_file:
            try:
                pad_vcf_alleles(args, input_vcf, padded_vcf_file)
                padded_vcf_file.close()

                commandline = "{0} {1} -r {2} --graph-type alleles {3} {4}".format(
                    quote(sys.executable),
                    quote(args.vcf2paragraph),
                    quote(args.reference),
                    quote(padded_vcf_file.name),
                    quote(output_graph),
                )

                subprocess.check_call(commandline, shell=True)
            finally:
                os.remove(padded_vcf_file.name)


def align_to_graph(
    args, input_bam, input_graphs, output_path, response_file: str = None
):
    if response_file is not None:
        resp_arg = f"--response-file {quote(response_file)}"
    else:
        resp_arg = ""

    commandline = "{exec} -r {ref} {graphs} -b {bam} -o {output} --log-level error --threads {threads} {resp} --variant-min-frac 0 --variant-min-reads 0".format(
        exec=quote(args.paragraph),
        ref=quote(args.reference),
        graphs=" ".join(map(lambda g: f"-g {quote(str(g))}", input_graphs)),
        bam=quote(input_bam),
        output=quote(output_path),
        threads=args.threads,
        resp=resp_arg,
    )
    subprocess.check_call(commandline, shell=True)


def run_paragraph_on_vcf(args, input_vcf: str, input_bam: str, sample: Sample):
    # Construct graph JSON file(s)
    if args.variant_json:
        converted_json_paths = [args.variant_json]
    else:
        converted_json_paths = []
        vcf_reader = vcf.Reader(filename=input_vcf)
        for record in vcf_reader:
            if not record.is_sv or record.var_subtype != "DEL":
                continue

            if record.ID is None:
                # Update ID to be more meaningful
                record.ID = variant_descriptor(record)

            try:
                # Split VCF into individual records
                with tempfile.NamedTemporaryFile(
                    mode="w", delete=False, suffix=".vcf", dir=args.tempdir
                ) as record_vcf_file:
                    record_vcf_writer = vcf.Writer(record_vcf_file.file, vcf_reader)
                    record_vcf_writer.write_record(record)

                # Generate graph JSON file for record
                record_json_path = Path(record_vcf_file.name).with_suffix(".json")
                convert_vcf_to_graph(args, record_vcf_file.name, str(record_json_path))
                converted_json_paths.append(record_json_path)
            finally:
                os.remove(record_vcf_file.name)

    # Run paragraph
    try:
        # Create paragraph response file with graph inputs to avoid issues with command line length
        with tempfile.NamedTemporaryFile(
            mode="w", delete=False, suffix=".txt", dir=args.tempdir
        ) as response_file:
            for converted_json_path in converted_json_paths:
                print("-g", converted_json_path, sep=" ", file=response_file)

        paragraph_result_file = tempfile.NamedTemporaryFile(
            mode="w", delete=False, suffix=".json", dir=args.tempdir
        )
        paragraph_result_file.close()

        align_to_graph(
            args,
            input_bam,
            [],
            paragraph_result_file.name,
            response_file=response_file.name,
        )

        with open(paragraph_result_file.name, "r") as paragraph_result_file:
            results = json.load(paragraph_result_file)
            if not isinstance(results, list):
                results = [results]
            # Paragraph results aren't in a consistent order. Extract into dictionary keyed by variant ID.
            paragraph_dict = {}
            for result in results:
                variant_id = extract_id_from_paragraph(result)
                assert (
                    variant_id
                ), "Unable to extract valid variant ID from paragraph result"
                assert (
                    variant_id not in paragraph_dict
                ), "Duplicate variant ID in paragraph result"
                paragraph_dict[variant_id] = result
            return paragraph_dict
    finally:
        if not args.variant_json:
            map(os.remove, converted_json_paths)
        os.remove(response_file.name)
        os.remove(paragraph_result_file.name)


def extract_paragraph_read_counts(record, paragraph_output):
    id = record.ID
    assert id is not None, "Variant needs ID to robustly extract Paragraph results"
    ref_allele = id + ":0"
    alt_allele = id + ":1"

    read_counts = paragraph_output["read_counts_by_sequence"]
    reported_sequences = ref_sequence = alt_sequence = 0
    for allele, counts in read_counts.items():
        if ref_allele in allele:
            ref_sequence += counts["total:READS"]
            reported_sequences += 1
        if alt_allele in allele:
            alt_sequence += counts["total:READS"]
            reported_sequences += 1
    if reported_sequences == 0 and len(read_counts) > 0:
        logging.warning("No read counts detected for %s", variant_descriptor(record))

    return (ref_sequence, alt_sequence)


def extract(
    args: argparse.Namespace,
    input_vcf: str,
    input_bam: str,
    out_file=sys.stdout,
    max_reads: int = None,
    ac: int = None,
    sample: Sample = None,
    force_chrom: str = None,
    force_pos: int = None,
    force_end: int = None,
    input_fasta: str = None,
    ref_contig: str = "ref",
    alt_contig: str = "alt"
):
    """Extract and print deletion SV features for a VCF and BAM file

    Args:
        args (argparse.Namespace): Command line arguments
        input_vcf (str): Path to VCF file
        input_bam (str): Path to BAM file
        out_file (file_object, optional): File to write features. Defaults to sys.stdout.
        max_reads (int, optional): Max reads for feature extraction. Defaults to None.
        ac (int, optional): Allele count for current features. Defaults to None.
        sample (Sample, optional): Sample object. Defaults to None.
        force_chrom (str, optional): Overwrite actual CHROM if defined. Defaults to None.
        force_pos (int, optional): Overwrite actual POS if defined. Defaults to None.
        force_end (int, optional): Overwrite actual END if defined. Defaults to None.

    Raises:
        ValueError: Missing argument
    """
    # Print header line as requested
    if args.header:
        header(out_file, ac)

    if sample is not None:
        pass
    elif args.stats_path is not None:
        sample = Sample.from_npsv(args.stats_path, bam_path=input_bam)
    elif None not in (
        args.fragment_mean,
        args.fragment_sd,
        args.read_length,
        args.depth,
    ):
        sample = Sample.from_distribution(
            input_bam,
            args.fragment_mean,
            args.fragment_sd,
            args.read_length,
            mean_coverage=args.depth,
        )
    else:
        raise ValueError("Library distribution must be provided")

    # For efficiency we run paragraph on the entire VCF in one run (to amortize cost of loading the reference genome)
    # graph_alignments = run_paragraph_on_vcf(args, input_vcf, input_bam, sample)

    # Extract features for all SVs
    bam_reader = pysam.AlignmentFile(input_bam, mode="rb")  # pylint: disable=no-member
    vcf_reader = vcf.Reader(filename=input_vcf)
    for record in vcf_reader:
        if not record.is_sv:
            logging.warning("SVTYPE missing for variant %s. Skipping.", record.ID)
            continue

        kind = record.var_subtype
        if kind != "DEL":
            logging.warning("Unsupported SVTYPE for variant %s. Skipping", record.ID)
            continue

        # TODO: This code is in 3+ places, try to consolidate
        if record.ID is None:
            # Update ID to be more meaningful
            record.ID = variant_descriptor(record)

        features = Features(record, sample)

        # Determine coordinates as 0-indexed [pos, end)
        # In correctly formatted VCF, POS is first base of event when zero-indexed, while
        # END is 1-indexed closed end or 0-indexed half-open end
        pos = record.POS
        end = int(record.sv_end)
        event_length = end - pos

        ci_pos = get_ci(record, "CIPOS", default_ci=args.default_ci)
        ci_end = get_ci(record, "CIEND", default_ci=args.default_ci)

        # -------------------------------------
        # Split-read evidence
        # -------------------------------------
        variant = Variant.from_pyvcf(record)
        if variant is None:
            logging.warning("Unsupported variant type for %s. Skipping", record.ID)
            continue
<<<<<<< HEAD
        ref_count, alt_count, *_ = variant.count_alleles_with_npsva(
            args, input_bam, sample
        )
=======
        ref_count, alt_count, *_ = variant.count_alleles_with_npsva(args, input_bam, sample, input_fasta=input_fasta, ref_contig=ref_contig, alt_contig=alt_contig)
>>>>>>> ef2b3331
        # ref_count, alt_count, *_ = variant.count_alleles_with_svviz2(args, input_bam)
        features.read_counts = (ref_count, alt_count)

        # assert record.ID in graph_alignments, "No paragraph data available"
        # ref_split, alt_split = extract_paragraph_read_counts(
        #     record, graph_alignments[record.ID]
        # )
        # features.read_counts = (ref_split, alt_split)

        # -------------------------------------
        # Paired-end evidence
        # -------------------------------------

        # Determine paired-end evidence regions
        pair_flank = 1000

        left_id = right_id = bam_reader.gettid(record.CHROM)
        left_paired_span = (pos + ci_pos[0] - pair_flank - 1, pos + ci_pos[1])
        right_paired_span = (end + ci_end[0], end + ci_pos[1] + pair_flank)

        fragments = SpanningFragments()
        if event_length > 2 * pair_flank + ci_pos[1] + abs(ci_end[0]):
            left_query_span = (
                pos + ci_pos[0] - pair_flank,
                pos + ci_pos[1] + pair_flank,
            )
            gather_reads(
                fragments,
                bam_reader,
                record.CHROM,
                left_query_span,
                max_reads=max_reads,
            )
            right_query_span = (
                end + ci_end[0] - pair_flank,
                end + ci_end[1] + pair_flank,
            )
            gather_reads(
                fragments,
                bam_reader,
                record.CHROM,
                right_query_span,
                max_reads=max_reads,
            )
        else:
            query_span = (pos + ci_pos[0] - pair_flank, end + ci_pos[1] + pair_flank)
            gather_reads(
                fragments, bam_reader, record.CHROM, query_span, max_reads=max_reads
            )

        # INSERT_UPPER and INSERT_LOWER adapted from:
        # https://www.sciencedirect.com/science/article/pii/S0092867418316337#sec4
        # ref_paired, alt_paired adapted from SVTyper
        ref_paired = alt_paired = insert_total = insert_upper = insert_lower = 0
        for fragment in fragments:

            # For deletion allow the concordant fragment to "jump" the entire event
            if fragment.is_pair_straddle(
                left_id, left_paired_span, right_id, right_paired_span, args.min_anchor
            ):
                alt_prob = fragment.prob_fragment_length(sample, event_length)
                ref_prob = fragment.prob_fragment_length(sample)
                if (alt_prob + ref_prob) != 0.0:
                    p_disc = alt_prob / (alt_prob + ref_prob)
                    alt_paired += p_disc
                    ref_paired += 1 - p_disc

                insert_total += 1
                zscore = fragment.zscore_fragment_length(sample)
                if zscore < -1.5:
                    insert_lower += 1
                elif zscore > 1.5:
                    insert_upper += 1

                continue

            # Right fragment of pair needs to be within the event
            left_ref_straddle = fragment.is_pair_straddle(
                left_id,
                (pos - pair_flank - 1, pos),
                left_id,
                (pos, min(end, pos + pair_flank)),
                args.min_anchor,
            )
            left_ref_straddle = (
                left_ref_straddle
                and pos + ci_pos[0] <= fragment.right.reference_start <= end + ci_end[1]
            )

            # Left fragment of pair needs to be within the event
            right_ref_straddle = fragment.is_pair_straddle(
                right_id,
                (max(pos, end - pair_flank - 1), end),
                right_id,
                (end, end + pair_flank),
                args.min_anchor,
            )
            right_ref_straddle = (
                right_ref_straddle
                and pos + ci_pos[0] <= fragment.left.reference_end <= end + ci_end[1]
            )

            if left_ref_straddle ^ right_ref_straddle:
                ref_paired += 0.5

                # Count all reference spanning reads towards insert_*
                insert_total += 1
                zscore = fragment.zscore_fragment_length(sample)
                if zscore < -1.5:
                    insert_lower += 1
                elif zscore > 1.5:
                    insert_upper += 1

        features.ref_span = ref_paired
        features.alt_span = alt_paired
        features.insert_lower = insert_lower / insert_total if insert_total != 0 else 0
        features.insert_upper = insert_upper / insert_total if insert_total != 0 else 0

        # -------------------------------------
        # Coverage evidence
        # -------------------------------------

        def bases_in_region(chrom, start, stop):
            """Compute coverage over 1-indexed, closed region [start,end]"""
            depth_result = pysam.depth(  # pylint: disable=no-member
                "-a",
                "-Q",
                str(args.min_mapq),
                "-q",
                str(args.min_baseq),
                "-l",
                str(args.min_anchor),
                "-r",
                f"{record.CHROM}:{start}-{stop}",
                bam_reader.filename,
            )

            depths = []
            for match in re.finditer(r"\S+\t\d+\t(\d+)\n", depth_result):
                if match:
                    depths.append(int(match.group(1)))
            site_length = stop - start + 1
            mean_coverage = np.sum(depths) / site_length if len(depths) > 0 else 0.0
            median_coverage = np.median(depths) if len(depths) > 0 else 0.0

            return mean_coverage, median_coverage

        # Use 1-indexed fully closed coordinates
        coverage, _ = bases_in_region(record.CHROM, pos + 1, end)
        left_flank_coverage, _ = bases_in_region(
            record.CHROM, pos - args.rel_coverage_flank + 1, pos
        )
        right_flank_coverage, _ = bases_in_region(
            record.CHROM, end + 1, end + args.rel_coverage_flank
        )

        # Normalized coverage features adapted from https://www.ncbi.nlm.nih.gov/pmc/articles/PMC6479422/

        # Chromosomal normalized coverage
        features.coverage = coverage
        features.dhfc = coverage / sample.chrom_mean_coverage(record.CHROM)

        # GC normalized coverage

        # nucleotide_content columns: chrom, start, end, pct_at, pct_gc, num_A, num_C, num_G, num_T, num_N, num_oth, seq_len
        # pylint: disable=unexpected-keyword-arg
        nuc_content = bed.BedTool([(record.CHROM, pos, end)]).nucleotide_content(
            fi=args.reference
        )[0]
        alignable_bases = (
            int(nuc_content[11]) - int(nuc_content[10]) - int(nuc_content[9])
        )
        if alignable_bases > 0:
            gc_fraction = (int(nuc_content[6]) + int(nuc_content[7])) / alignable_bases
            features.dhbfc = coverage / sample.gc_mean_coverage(gc_fraction)
        else:
            # TODO: What does it imply for other coverage features that there are zero alignable bases?
            logging.warning("Zero alignable bases detected for variant %s", record.ID)
            features.dhbfc = 1.0

        # Flank normalized coverage
        logging.debug(
            "Coverage (left flank | event | right flank): %f | %f | %f",
            left_flank_coverage,
            coverage,
            right_flank_coverage,
        )
        mean_flank_coverage = (left_flank_coverage + right_flank_coverage) / 2
        if mean_flank_coverage > 0:
            features.dhffc = coverage / mean_flank_coverage
        else:
            features.dhffc = 1.0

        # -------------------------------------
        # Print features (including any derived features)
        # -------------------------------------
        features.print_features(
            out_file,
            force_chrom=force_chrom,
            force_pos=force_pos,
            force_end=force_end,
            ac=ac,
        )

    bam_reader.close()<|MERGE_RESOLUTION|>--- conflicted
+++ resolved
@@ -558,7 +558,7 @@
     force_end: int = None,
     input_fasta: str = None,
     ref_contig: str = "ref",
-    alt_contig: str = "alt"
+    alt_contig: str = "alt",
 ):
     """Extract and print deletion SV features for a VCF and BAM file
 
@@ -641,13 +641,14 @@
         if variant is None:
             logging.warning("Unsupported variant type for %s. Skipping", record.ID)
             continue
-<<<<<<< HEAD
         ref_count, alt_count, *_ = variant.count_alleles_with_npsva(
-            args, input_bam, sample
-        )
-=======
-        ref_count, alt_count, *_ = variant.count_alleles_with_npsva(args, input_bam, sample, input_fasta=input_fasta, ref_contig=ref_contig, alt_contig=alt_contig)
->>>>>>> ef2b3331
+            args,
+            input_bam,
+            sample,
+            input_fasta=input_fasta,
+            ref_contig=ref_contig,
+            alt_contig=alt_contig,
+        )
         # ref_count, alt_count, *_ = variant.count_alleles_with_svviz2(args, input_bam)
         features.read_counts = (ref_count, alt_count)
 
