--- conflicted
+++ resolved
@@ -198,9 +198,6 @@
 
             # Identify best alternate representation and genotype for each sample
             for i, call in enumerate(record.samples):
-<<<<<<< HEAD
-                min_call = vcf.model._Call(record, call.sample, AltCallData(GT=call.data.GT, DM=call.data.DM, OGT=None, ODM=None))
-=======
                 min_call = vcf.model._Call(
                     record,
                     call.sample,
@@ -214,7 +211,6 @@
                         ODM=None,
                     ),
                 )
->>>>>>> 694d61a4
                 if min_call.data.DM:
                     min_dist = min(call.data.DM[1:])
                 else:
