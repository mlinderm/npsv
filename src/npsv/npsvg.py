--- conflicted
+++ resolved
@@ -151,16 +151,12 @@
         default=sys.stdout,
         help="Output file",
     )
-<<<<<<< HEAD
-    parser_genotype.add_argument("--samples", action="append", default=[], help="Force sample names when no calls in the file")
-=======
-    parser_genotype.add_argument(
-        "--sample",
+    parser_genotype.add_argument(
+        "--samples",
         action="append",
         default=[],
         help="Force sample names when no calls in the file",
     )
->>>>>>> 694d61a4
     npsv_options.add_genotyping_options(parser_genotype)
 
     # Plotting
