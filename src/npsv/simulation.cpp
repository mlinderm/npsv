--- conflicted
+++ resolved
@@ -108,14 +108,7 @@
     pyassert(gc_fraction >= 0 && gc_fraction <= 100, "GC fraction outside of expected range");
 
     // Downsample reads based on GC normalized coverage
-<<<<<<< HEAD
     float gc_norm_covg = gc_covg[gc_fraction];
-=======
-    auto iter = gc_map.find(gc_fraction);
-    pyassert(iter != gc_map.end(), "No data for GC fraction");
-    
-    float gc_norm_covg = iter->second;
->>>>>>> 9011d396
     if (dist(engine) < gc_norm_covg)
       WriteFastQ(writer, read1, read2);
   }
