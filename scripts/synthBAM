#!/usr/bin/env bash
set -e -o pipefail

TMPDIR_ROOT=$TMPDIR
REFERENCE=human_g1k_v37.fasta
SHAREDREF=
SAMPLE=
STATSFILE=
GNOMADCOVGFILE=

FLANK=1000
COVERAGE=20
FRAGMEAN=400
FRAGSD=121
LENGTH=150
PROFILE=HS25
ZYGOSITY=1
SAMPLES=1

usage()
{
    cat << EOF
usage: $(basename "$0") [options] IN_VCF OUT_BAM 

Generate synthetic BAMs for single variant and specified zygosity

Options:
  -h            Print this message
  -R FASTA      Path to reference file, default: $REFERENCE
  -S FASTA      Reference file already in shared memory, default: undefined
  -c integer    Haploid coverage, default: $COVERAGE
  -m float      Mean fragment size, default: $FRAGMEAN
  -s float      Standard deviation of fragment size, default: $FRAGSD
  -t DIRECTORY  Root for temporary directory, default: /data/scratch/\$USER 
  -l integer    Read length, default: $LENGTH
  -p string     ART sequencer profile, default: $PROFILE
  -z (0,1,2)    Alternate allele count (AC), default: $ZYGOSITY
  -f integer    Flank size, default: $FLANK
  -i integer    Number of samples in output SAM/BAM, default: $SAMPLES
  -n string     Sample name, default: undefined
  -j FILE       NPSV stats file for GC normalized coverage, default: undefined
  -g FILE       Path to gnomAD coverage file, default: undefined
EOF
}

while getopts "hR:S:c:m:s:t:l:p:z:f:i:p:n:g:j:" Option
do
    case $Option in
        R)
            REFERENCE=$OPTARG
            ;;
        S)
            SHAREDREF=$OPTARG
            ;;
        c)
            COVERAGE=$OPTARG
            ;;
        m)
            FRAGMEAN=$OPTARG
            ;;
        s)
            FRAGSD=$OPTARG
            ;;
        t)
            TMPDIR_ROOT=$OPTARG
            ;;
        l)
            LENGTH=$OPTARG
            ;;
        p)
            PROFILE=$OPTARG
            ;;
        z)
            ZYGOSITY=$OPTARG
            ;;
        f)
            FLANK=$OPTARG
            ;;
        i)
            SAMPLES=$OPTARG
            ;;
        n)
            SAMPLE=$OPTARG
            ;;
        g)
            GNOMADCOVGFILE=$OPTARG
            ;;
        j)
            STATSFILE=$OPTARG
            ;;
        h)
            usage
            exit 0
            ;;
        ?)
            usage
            exit 85
            ;;
    esac
done

shift $((OPTIND-1))
if [[ $# -ne 2 ]]; then
    >&2 echo "Error: Missing positional arguments"
    >&2 usage
    exit 1
fi

INVCF=$1
OUTBAM=$2

if [[ ! -e "$INVCF" ]]; then
    >&2 echo "Error: Input VCF file $INVCF does not exist"
    >&2 usage
    exit 1
fi

TMPDIR=$(mktemp -d --tmpdir="$TMPDIR_ROOT") || exit 1
trap "rm -rf $TMPDIR" 0

# Generate diploid FASTAs for input to synthetic read generator

FASTA=$TMPDIR/diploid.fasta
if [[ $ZYGOSITY -eq 0 ]]; then
    npsvg consensus -r "$REFERENCE" --flank "$FLANK" --ac 0 -i "$INVCF" -o "$FASTA"
    COVERAGE=$(bc <<< "$COVERAGE * 2")
elif [[ $ZYGOSITY -eq 1 ]]; then
    npsvg consensus -r "$REFERENCE" --flank "$FLANK" --ac 1 -i "$INVCF" -o "$FASTA"
elif [[ $ZYGOSITY -eq 2 ]]; then
    npsvg consensus -r "$REFERENCE" --flank "$FLANK" --ac 2 -i "$INVCF" -o "$FASTA"
    COVERAGE=$(bc <<< "$COVERAGE * 2")
else
    >&2 echo "Error: Invalid zygosity specified, required values are (0,1,2)"
    exit 1
fi
cp "$FASTA" "${OUTBAM/%bam/synth.fasta}"

# If gnomAD coverage file is provided, generate coverage profile
COVGPROFILE="${OUTBAM/%bam/coverage.fasta}"
if [[ -n $GNOMADCOVGFILE ]]; then
    npsvg covgprofile --flank "$FLANK" --gnomad-covg "$GNOMADCOVGFILE" -i "$INVCF" -o "$COVGPROFILE"
fi

# If shared memory reference is not defined, use reference files
if [[ -z $SHAREDREF ]]; then
    SHAREDREF="$REFERENCE"
fi

for (( s=1; s<=SAMPLES; s++ ))
do
    if [[ -z $SAMPLE ]]; then
        SM="synth${s}"
    else
        SM="$SAMPLE"
    fi
    # Generate synthetic reads reads1.fq and reads2.fq. art_illumina use time in seconds for seed which can result in identical seeds for data.
    READS_PREFIX=$TMPDIR/reads.synth${s}
    art_illumina -q -i "$FASTA" -o "$READS_PREFIX" -sam -ss "$PROFILE" -l "$LENGTH" -f "$COVERAGE" -p -m "$FRAGMEAN" -s "$FRAGSD" -sp -rs $(od -An -tu4 -N4 /dev/urandom) 1>&2
    
    >&2 echo "Generating aligned BAM"
    # Generate synthetic aligned BAM using minimal, but representative, pipeline
    # This pipeline should be modified to make the simulated pipeline similar to the
    # the pipeline used with the actual data
    ALIGNEDBAM=$TMPDIR/aligned${s}.bam
<<<<<<< HEAD
    if [[ -z $STATSFILE ]]; then
    #if [[ -z $GNOMADCOVGFILE ]]; then
        bwa mem -c 250 -M -v 1 -I "${FRAGMEAN},${FRAGSD}" \
=======
    
    if [[ -n $GNOMADCOVGFILE ]]; then
        # Downsample reads based on GnomAD data
        npsvg gnomadcovg --covg-path "$COVGPROFILE" -i "${READS_PREFIX}.sam" | \
        bwa mem -p -c 250 -M -v 1 -I "${FRAGMEAN},${FRAGSD}" \
>>>>>>> 9011d396
            -R "@RG\tID:synth${s}\tSM:${SM}\tLB:synth${s}\tPL:illumina\tPU:ART" \
            "$SHAREDREF" \
            /dev/stdin | \
        samblaster -q -M --addMateTags | \
        samtools view -S -u  - | \
        sambamba -q sort -t 1 -m 512MiB --tmpdir="$TMPDIR" -o "$ALIGNEDBAM" /dev/stdin
    elif [[ -n $STATSFILE ]]; then
        # Downsample reads based on GC fraction
<<<<<<< HEAD
        
        #npsvg gnomadcovg --covg-path "$COVGPROFILE" -i "${READS_PREFIX}.sam"  | \
        npsvg normcovg --fasta-path "$FASTA" --stats-path "$STATSFILE" -i "${READS_PREFIX}.sam"  | \
=======
        npsvg normcovg --fasta-path "$FASTA" --stats-path "$STATSFILE" -i "${READS_PREFIX}.sam" | \
>>>>>>> 9011d396
        bwa mem -p -c 250 -M -v 1 -I "${FRAGMEAN},${FRAGSD}" \
            -R "@RG\tID:synth${s}\tSM:${SM}\tLB:synth${s}\tPL:illumina\tPU:ART" \
            "$SHAREDREF" \
            /dev/stdin | \
        samblaster -q -M --addMateTags | \
        samtools view -S -u  - | \
        sambamba -q sort -t 1 -m 512MiB --tmpdir="$TMPDIR" -o "$ALIGNEDBAM" /dev/stdin
    else
        bwa mem -c 250 -M -v 1 -I "${FRAGMEAN},${FRAGSD}" \
            -R "@RG\tID:synth${s}\tSM:${SM}\tLB:synth${s}\tPL:illumina\tPU:ART" \
            "$SHAREDREF" \
            "${READS_PREFIX}1.fq" "${READS_PREFIX}2.fq" | \
        samblaster -q -M --addMateTags | \
        samtools view -S -u  - | \
        sambamba -q sort -t 1 -m 512MiB --tmpdir="$TMPDIR" -o "$ALIGNEDBAM" /dev/stdin
    fi
done

if [[ "$SAMPLES" -gt 1 ]]; then
    # Combine all of the individual BAM files
    >&2 echo "Generating aligned BAM files with replicates"
    sambamba -q merge -t 1 "$OUTBAM" $(seq 1 "$SAMPLES" | xargs printf " $TMPDIR/aligned%d.bam")
else
    mv "$TMPDIR/aligned1.bam" "$OUTBAM"
    mv "$TMPDIR/aligned1.bam.bai" "$OUTBAM.bai"
fi
>&2 echo "Completed generating synthetic data"<|MERGE_RESOLUTION|>--- conflicted
+++ resolved
@@ -162,17 +162,11 @@
     # This pipeline should be modified to make the simulated pipeline similar to the
     # the pipeline used with the actual data
     ALIGNEDBAM=$TMPDIR/aligned${s}.bam
-<<<<<<< HEAD
-    if [[ -z $STATSFILE ]]; then
-    #if [[ -z $GNOMADCOVGFILE ]]; then
-        bwa mem -c 250 -M -v 1 -I "${FRAGMEAN},${FRAGSD}" \
-=======
     
     if [[ -n $GNOMADCOVGFILE ]]; then
         # Downsample reads based on GnomAD data
         npsvg gnomadcovg --covg-path "$COVGPROFILE" -i "${READS_PREFIX}.sam" | \
         bwa mem -p -c 250 -M -v 1 -I "${FRAGMEAN},${FRAGSD}" \
->>>>>>> 9011d396
             -R "@RG\tID:synth${s}\tSM:${SM}\tLB:synth${s}\tPL:illumina\tPU:ART" \
             "$SHAREDREF" \
             /dev/stdin | \
@@ -181,13 +175,7 @@
         sambamba -q sort -t 1 -m 512MiB --tmpdir="$TMPDIR" -o "$ALIGNEDBAM" /dev/stdin
     elif [[ -n $STATSFILE ]]; then
         # Downsample reads based on GC fraction
-<<<<<<< HEAD
-        
-        #npsvg gnomadcovg --covg-path "$COVGPROFILE" -i "${READS_PREFIX}.sam"  | \
-        npsvg normcovg --fasta-path "$FASTA" --stats-path "$STATSFILE" -i "${READS_PREFIX}.sam"  | \
-=======
         npsvg normcovg --fasta-path "$FASTA" --stats-path "$STATSFILE" -i "${READS_PREFIX}.sam" | \
->>>>>>> 9011d396
         bwa mem -p -c 250 -M -v 1 -I "${FRAGMEAN},${FRAGSD}" \
             -R "@RG\tID:synth${s}\tSM:${SM}\tLB:synth${s}\tPL:illumina\tPU:ART" \
             "$SHAREDREF" \
